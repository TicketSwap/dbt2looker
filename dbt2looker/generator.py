--- conflicted
+++ resolved
@@ -4,45 +4,41 @@
 
 from . import models
 
+map_to_looker_dtypes = {
+    'bigquery': {
+        "INTEGER":   "number",
+        "FLOAT":     "number",
+        "NUMERIC":   "number",
+        "BOOLEAN":   "yesno",
+        "STRING":    "string",
+        "TIMESTAMP": "time",
+        "DATETIME":  "time",
+        "DATE":      "time",
+        "TIME":      "time",
+        "BOOL":      "yesno",
+        "ARRAY":     "string",
+        "GEOGRAPHY": "string",
+    }
+}
 
-<<<<<<< HEAD
-def get_column_type_from_catalog(catalog_nodes: Dict[str, models.DbtCatalogNode], model_id: str, column_name: str):
+looker_timeframes = [
+    'raw',
+    'time',
+    'date',
+    'week',
+    'month',
+    'quarter',
+    'year',
+]
+
+
+def get_column_type_from_catalog(catalog_nodes: Dict[str, models.DbtCatalogNode], model_id: str, column_name: str, adapter_type: models.SupportedDbtAdapters):
     node = catalog_nodes.get(model_id)
     column = None if node is None else node.columns.get(column_name)
-    return None if column is None else column.type
+    return None if column is None else map_to_looker_dtypes[adapter_type].get(column.type)
 
 
-def lookml_view_from_dbt_model(model: models.DbtModel, catalog_nodes: Dict[str, models.DbtCatalogNode]):
-=======
-def lookml_view_from_dbt_model(model: models.DbtModel):
-    map_bq_to_looker_dtypes = {
-        "INTEGER":   "number",
-    	"FLOAT":     "number",
-    	"NUMERIC":   "number",
-    	"BOOLEAN":   "yesno",
-    	"STRING":    "string",
-    	"TIMESTAMP": "time",
-    	"DATETIME":  "time",
-    	"DATE":      "time",
-    	"TIME":      "time",
-    	"BOOL":      "yesno",
-    	"ARRAY":     "string",
-    	"GEOGRAPHY": "string",
-    }
-
-    timeframe = """
-    timeframes: [
-      raw,
-      time,
-      date,
-      week,
-      month,
-      quarter,
-      year
-    ]
-    """
-
->>>>>>> 3d6252fc
+def lookml_view_from_dbt_model(model: models.DbtModel, catalog_nodes: Dict[str, models.DbtCatalogNode], adapter_type: models.SupportedDbtAdapters):
     lookml = {
         'view': {
             'name': model.name,
@@ -50,7 +46,7 @@
             'dimensions': [
                 {
                     'name': column.name,
-                    'type': get_column_type_from_catalog(catalog_nodes, model.unique_id, column.name) or 'string',
+                    'type': get_column_type_from_catalog(catalog_nodes, model.unique_id, column.name, adapter_type) or 'string',
                     'description': column.description,
                     'sql': f'${{TABLE}}.{column.name}'
                 }
@@ -63,9 +59,9 @@
     return models.LookViewFile(filename=filename, contents=contents)
 
 
-def lookml_model_from_dbt_project(dbt_models: List[models.DbtModel]):
+def lookml_model_from_dbt_project(dbt_models: List[models.DbtModel], dbt_project_name: str):
     lookml = {
-        'connection': 'your_connection_name', # fix
+        'connection': dbt_project_name,
         'include': '/views/*',
         'explores': [
             {
@@ -76,5 +72,5 @@
         ]
     }
     contents = lkml.dump(lookml)
-    filename = f'your_connection_name.model' # fix
+    filename = f'{dbt_project_name}.model'
     return models.LookModelFile(filename=filename, contents=contents)